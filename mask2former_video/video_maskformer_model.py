# Copyright (c) Facebook, Inc. and its affiliates.
import logging
import math
import random
import numpy as np
from typing import Tuple

import torch
from torch import nn
from torch.nn import functional as F

from detectron2.config import configurable
from detectron2.data import MetadataCatalog
from detectron2.modeling import META_ARCH_REGISTRY, build_backbone, build_sem_seg_head
from detectron2.modeling.backbone import Backbone
from detectron2.modeling.postprocessing import sem_seg_postprocess
from detectron2.structures import Boxes, ImageList, Instances, BitMasks
from detectron2.data.detection_utils import convert_image_to_rgb
from detectron2.utils.events import get_event_storage

from .modeling.criterion import VideoSetCriterion
from .modeling.matcher import VideoHungarianMatcher
from .utils.memory import retry_if_cuda_oom

logger = logging.getLogger(__name__)


@META_ARCH_REGISTRY.register()
class VideoMaskFormer(nn.Module):
    """
    Main class for mask classification semantic segmentation architectures.
    """

    @configurable
    def __init__(
        self,
        *,
        backbone: Backbone,
        sem_seg_head: nn.Module,
        criterion: nn.Module,
        num_queries: int,
        object_mask_threshold: float,
        overlap_threshold: float,
        metadata,
        size_divisibility: int,
        sem_seg_postprocess_before_inference: bool,
        pixel_mean: Tuple[float],
        pixel_std: Tuple[float],
        # video
        num_frames,
        vis_period: int,
        vis_conf_threshold: int
    ):
        """
        Args:
            backbone: a backbone module, must follow detectron2's backbone interface
            sem_seg_head: a module that predicts semantic segmentation from backbone features
            criterion: a module that defines the loss
            num_queries: int, number of queries
            object_mask_threshold: float, threshold to filter query based on classification score
                for panoptic segmentation inference
            overlap_threshold: overlap threshold used in general inference for panoptic segmentation
            metadata: dataset meta, get `thing` and `stuff` category names for panoptic
                segmentation inference
            size_divisibility: Some backbones require the input height and width to be divisible by a
                specific integer. We can use this to override such requirement.
            sem_seg_postprocess_before_inference: whether to resize the prediction back
                to original input size before semantic segmentation inference or after.
                For high-resolution dataset like Mapillary, resizing predictions before
                inference will cause OOM error.
            pixel_mean, pixel_std: list or tuple with #channels element, representing
                the per-channel mean and std to be used to normalize the input image
            semantic_on: bool, whether to output semantic segmentation prediction
            instance_on: bool, whether to output instance segmentation prediction
            panoptic_on: bool, whether to output panoptic segmentation prediction
            test_topk_per_image: int, instance segmentation parameter, keep topk instances per image
            vis_period: int, visualize the gt and the prediction in tensorboard in every 'vis_period' 
                iteration
            vis_conf_threshold: int, confidence threshold for the instances (prediction) in 
                tensorboard visualization
        """
        super().__init__()
        self.backbone = backbone
        self.sem_seg_head = sem_seg_head
        self.criterion = criterion
        self.num_queries = num_queries
        self.overlap_threshold = overlap_threshold
        self.object_mask_threshold = object_mask_threshold
        self.metadata = metadata
        if size_divisibility < 0:
            # use backbone size_divisibility if not set
            size_divisibility = self.backbone.size_divisibility
        self.size_divisibility = size_divisibility
        self.sem_seg_postprocess_before_inference = sem_seg_postprocess_before_inference
        self.register_buffer("pixel_mean", torch.Tensor(pixel_mean).view(-1, 1, 1), False)
        self.register_buffer("pixel_std", torch.Tensor(pixel_std).view(-1, 1, 1), False)

        self.num_frames = num_frames
        
        self.input_format = 'RGB'
        self.vis_period = vis_period
        self.vis_conf_threshold = vis_conf_threshold
        
        # to visualize in tensorboard in eval mode 
        # because we don't know the size of validation set
        self.val_img_num = 0
        self.to_count_val_img_num = True
        self.val_img_num_act = 0
        self.rand_img_num = 0

    @classmethod
    def from_config(cls, cfg):
        backbone = build_backbone(cfg)
        sem_seg_head = build_sem_seg_head(cfg, backbone.output_shape())

        # Loss parameters:
        deep_supervision = cfg.MODEL.MASK_FORMER.DEEP_SUPERVISION
        no_object_weight = cfg.MODEL.MASK_FORMER.NO_OBJECT_WEIGHT

        # loss weights
        class_weight = cfg.MODEL.MASK_FORMER.CLASS_WEIGHT
        dice_weight = cfg.MODEL.MASK_FORMER.DICE_WEIGHT
        mask_weight = cfg.MODEL.MASK_FORMER.MASK_WEIGHT

        # building criterion
        matcher = VideoHungarianMatcher(
            cost_class=class_weight,
            cost_mask=mask_weight,
            cost_dice=dice_weight,
            num_points=cfg.MODEL.MASK_FORMER.TRAIN_NUM_POINTS,
        )

        weight_dict = {"loss_ce": class_weight, "loss_mask": mask_weight, "loss_dice": dice_weight}

        if deep_supervision:
            dec_layers = cfg.MODEL.MASK_FORMER.DEC_LAYERS
            aux_weight_dict = {}
            for i in range(dec_layers - 1):
                aux_weight_dict.update({k + f"_{i}": v for k, v in weight_dict.items()})
            weight_dict.update(aux_weight_dict)

        losses = ["labels", "masks"]

        criterion = VideoSetCriterion(
            sem_seg_head.num_classes,
            matcher=matcher,
            weight_dict=weight_dict,
            eos_coef=no_object_weight,
            losses=losses,
            num_points=cfg.MODEL.MASK_FORMER.TRAIN_NUM_POINTS,
            oversample_ratio=cfg.MODEL.MASK_FORMER.OVERSAMPLE_RATIO,
            importance_sample_ratio=cfg.MODEL.MASK_FORMER.IMPORTANCE_SAMPLE_RATIO,
        )

        return {
            "backbone": backbone,
            "sem_seg_head": sem_seg_head,
            "criterion": criterion,
            "num_queries": cfg.MODEL.MASK_FORMER.NUM_OBJECT_QUERIES,
            "object_mask_threshold": cfg.MODEL.MASK_FORMER.TEST.OBJECT_MASK_THRESHOLD,
            "overlap_threshold": cfg.MODEL.MASK_FORMER.TEST.OVERLAP_THRESHOLD,
            "metadata": MetadataCatalog.get(cfg.DATASETS.TRAIN[0]),
            "size_divisibility": cfg.MODEL.MASK_FORMER.SIZE_DIVISIBILITY,
            "sem_seg_postprocess_before_inference": True,
            "pixel_mean": cfg.MODEL.PIXEL_MEAN,
            "pixel_std": cfg.MODEL.PIXEL_STD,
            # video
            "num_frames": cfg.INPUT.SAMPLING_FRAME_NUM,
            # tensorboard visualization
            "vis_period": cfg.TB_VISUALIZATION.VIS_PERIOD,
            "vis_conf_threshold": cfg.TB_VISUALIZATION.VIS_CONF_THRESHOLD,
        }

    @property
    def device(self):
        return self.pixel_mean.device
    
<<<<<<< HEAD
    def visualize_training(self, batched_inputs, outputs, image_size:Tuple[int], size0:int, size1:int):
=======
    def tensorboard_visualization(self, batched_inputs, outputs, image_size:Tuple[int], size0:int, size1:int):
>>>>>>> 8d6f4d5e
        """
        A function used to visualize frames with ground truth annotations and 
        the predictions in tensorboard.
        
        Args:
            batched_inputs: a list, batched outputs of :class:`DatasetMapper`.
                Each item in the list contains the inputs for one image.
                For now, each item in the list is a dict that contains:
                   * "image": Tensor, image in (C, H, W) format.
                   * "instances": per-region ground truth
                   * Other information that's included in the original dicts, such as:
                     "height", "width" (int): the output resolution of the model (may be different
                     from input resolution), used in inference.
            outputs: a dictionary that contains predicted outputs of the model.
                The dictionary contains:
                   * "pred_logits": Tensor in (B, Q, Class+1) format.
                   * "pred_masks": Tensor in (B, Q, T, H, W) format.
                batched_inputs and outputs should have the same length.
            image_size: a tuple of Integers, which defines the raw image size
                in (H_raw,W_raw) format
            size0: an Integer, which defines the height of the upsampled prediction
            size1: an Integer, which defines the width of the upsampled prediction
        """  
        from demo.visualizer import VisualizerGT
        from demo_video.visualizer import TrackVisualizer
        from detectron2.utils.visualizer import ColorMode
        
        storage = get_event_storage()

        mask_cls_results = outputs["pred_logits"]
        mask_pred_results = outputs["pred_masks"]

        mask_cls_result = mask_cls_results[0]
        # upsample masks
        mask_pred_result = retry_if_cuda_oom(F.interpolate)(
            mask_pred_results[0],
            size=(size0, size1),
            mode="bilinear",
            align_corners=False,
        )

        del outputs

        input_per_video = batched_inputs[0] 

        height = input_per_video.get("height", image_size[0])  # raw image size before data augmentation
        width = input_per_video.get("width", image_size[1])
        
        predictions = retry_if_cuda_oom(self.inference_video)(mask_cls_result, mask_pred_result, image_size, height, width)
        thresholded_idxs = np.array(predictions["pred_scores"]) >= self.vis_conf_threshold
        
        image_size = predictions["image_size"]
        pred_scores = [predictions["pred_scores"][idx] for idx, v in enumerate(thresholded_idxs) if v]
        pred_labels = [predictions["pred_labels"][idx] for idx, v in enumerate(thresholded_idxs) if v]
        pred_masks = [predictions["pred_masks"][idx] for idx, v in enumerate(thresholded_idxs) if v]

        frames = input_per_video['image']
        frame_masks = list(zip(*pred_masks))
        gt_vis_output = []
        pred_vis_output = []
        for frame_idx in range(len(frames)):
            # gt
            img = input_per_video["image"][frame_idx]
            img = convert_image_to_rgb(img.permute(1, 2, 0), self.input_format)
            if self.training:
                visualizer = VisualizerGT(img, self.metadata)
                v_gt = visualizer.draw_gt_instances(gt=input_per_video["instances"][frame_idx].to(torch.device("cpu")))
                gt_vis_output.append(v_gt.get_image())
            
            visualizer = TrackVisualizer(img, self.metadata, instance_mode=ColorMode.IMAGE)
            ins = Instances(image_size)

            # visualize confident predictions only
            if len(pred_scores) > 0:
                ins.scores = pred_scores
                ins.pred_classes = pred_labels
                pred_masks = torch.stack(frame_masks[frame_idx], dim=0)
                ins.pred_masks = retry_if_cuda_oom(F.interpolate)(
                    pred_masks[None].to(torch.float32),
                    size=(img.shape[0],img.shape[1]),
                    mode="bilinear",
                    align_corners=False,
                )[0]
               
                v_pred = visualizer.draw_instance_predictions(predictions=ins)
                pred_vis_output.append(v_pred.get_image())
                
        if self.training:
            gt_vis_concat = np.concatenate(gt_vis_output, axis=1)
        
        if len(pred_scores) > 0:
            pred_vis_concat = np.concatenate(pred_vis_output, axis=1)
            if self.training:
                vis_img = np.concatenate([gt_vis_concat,pred_vis_concat], axis=0)
                vis_name = "Training - Top: GT masks;  Bottom: Predicted outputs"
            else:
                vis_img = pred_vis_concat
                vis_name = "Evaluation - Predicted outputs"
            
            vis_img = vis_img.transpose(2, 0, 1)
            storage.put_image(vis_name, vis_img)

    def forward(self, batched_inputs):
        """
        Args:
            batched_inputs: a list, batched outputs of :class:`DatasetMapper`.
                Each item in the list contains the inputs for one image.
                For now, each item in the list is a dict that contains:
                   * "image": Tensor, image in (C, H, W) format.
                   * "instances": per-region ground truth
                   * Other information that's included in the original dicts, such as:
                     "height", "width" (int): the output resolution of the model (may be different
                     from input resolution), used in inference.
        Returns:
            list[dict]:
                each dict has the results for one image. The dict contains the following keys:

                * "sem_seg":
                    A Tensor that represents the
                    per-pixel segmentation prediced by the head.
                    The prediction has shape KxHxW that represents the logits of
                    each class for each pixel.
                * "panoptic_seg":
                    A tuple that represent panoptic output
                    panoptic_seg (Tensor): of shape (height, width) where the values are ids for each segment.
                    segments_info (list[dict]): Describe each segment in `panoptic_seg`.
                        Each dict contains keys "id", "category_id", "isthing".
        """
        images = []
        for video in batched_inputs:
            for frame in video["image"]:
                images.append(frame.to(self.device))
        images = [(x - self.pixel_mean) / self.pixel_std for x in images]
        images = ImageList.from_tensors(images, self.size_divisibility)

        features = self.backbone(images.tensor)
        outputs = self.sem_seg_head(features)

        if self.training:
            # mask classification target
            targets = self.prepare_targets(batched_inputs, images)

            # bipartite matching-based loss
            losses = self.criterion(outputs, targets)

            for k in list(losses.keys()):
                if k in self.criterion.weight_dict:
                    losses[k] *= self.criterion.weight_dict[k]
                else:
                    # remove this loss if not specified in `weight_dict`
                    losses.pop(k)
                    
            size0 = images.tensor.shape[-2]
            size1 = images.tensor.shape[-1]
        
            if self.vis_period > 0:
                storage = get_event_storage()
                if storage.iter % self.vis_period == 0:
<<<<<<< HEAD
                    self.visualize_training(batched_inputs, outputs, images.image_sizes[0], size0, size1)
=======
                    self.tensorboard_visualization(batched_inputs, outputs, images.image_sizes[0], size0, size1)
>>>>>>> 8d6f4d5e
                
            if self.val_img_num != 0:
                self.to_count_val_img_num = False
                self.rand_img_num = random.randint(1,self.val_img_num) 
                self.val_img_num_act = 0 
            return losses
        else:
            # counting the images in the validation set
            if self.to_count_val_img_num:
                self.val_img_num += 1
            else:
                self.val_img_num_act += 1
                
            size0 = images.tensor.shape[-2]
            size1 = images.tensor.shape[-1]
                
            # visualize the prediction in a randomly picked validation img 
            if self.val_img_num_act == self.rand_img_num and self.val_img_num_act != 0:
<<<<<<< HEAD
                self.visualize_training(batched_inputs, outputs, images.image_sizes[0], size0, size1)
=======
                self.tensorboard_visualization(batched_inputs, outputs, images.image_sizes[0], size0, size1)
>>>>>>> 8d6f4d5e
            
            mask_cls_results = outputs["pred_logits"]
            mask_pred_results = outputs["pred_masks"]

            mask_cls_result = mask_cls_results[0]
            # upsample masks
            mask_pred_result = retry_if_cuda_oom(F.interpolate)(
                mask_pred_results[0],
                size=(images.tensor.shape[-2], images.tensor.shape[-1]),
                mode="bilinear",
                align_corners=False,
            )

            del outputs

            input_per_image = batched_inputs[0]
            image_size = images.image_sizes[0]  # image size without padding after data augmentation

            height = input_per_image.get("height", image_size[0])  # raw image size before data augmentation
            width = input_per_image.get("width", image_size[1])

            return retry_if_cuda_oom(self.inference_video)(mask_cls_result, mask_pred_result, image_size, height, width)

    def prepare_targets(self, targets, images):
        h_pad, w_pad = images.tensor.shape[-2:]
        gt_instances = []
        for targets_per_video in targets:
            _num_instance = len(targets_per_video["instances"][0])
            mask_shape = [_num_instance, self.num_frames, h_pad, w_pad]
            gt_masks_per_video = torch.zeros(mask_shape, dtype=torch.bool, device=self.device)

            gt_ids_per_video = []
            for f_i, targets_per_frame in enumerate(targets_per_video["instances"]):
                targets_per_frame = targets_per_frame.to(self.device)
                h, w = targets_per_frame.image_size

                gt_ids_per_video.append(targets_per_frame.gt_ids[:, None])
                gt_masks_per_video[:, f_i, :h, :w] = targets_per_frame.gt_masks.tensor

            gt_ids_per_video = torch.cat(gt_ids_per_video, dim=1)
            valid_idx = (gt_ids_per_video != -1).any(dim=-1)

            gt_classes_per_video = targets_per_frame.gt_classes[valid_idx]          # N,
            gt_ids_per_video = gt_ids_per_video[valid_idx]                          # N, num_frames

            gt_instances.append({"labels": gt_classes_per_video, "ids": gt_ids_per_video})
            gt_masks_per_video = gt_masks_per_video[valid_idx].float()          # N, num_frames, H, W
            gt_instances[-1].update({"masks": gt_masks_per_video})

        return gt_instances

    def inference_video(self, pred_cls, pred_masks, img_size, output_height, output_width):
        if len(pred_cls) > 0:
            scores = F.softmax(pred_cls, dim=-1)[:, :-1]
            labels = torch.arange(self.sem_seg_head.num_classes, device=self.device).unsqueeze(0).repeat(self.num_queries, 1).flatten(0, 1)
            # keep top-10 predictions
            scores_per_image, topk_indices = scores.flatten(0, 1).topk(10, sorted=False)
            labels_per_image = labels[topk_indices]
            topk_indices = topk_indices // self.sem_seg_head.num_classes
            pred_masks = pred_masks[topk_indices]

            pred_masks = pred_masks[:, :, : img_size[0], : img_size[1]]
            pred_masks = F.interpolate(
                pred_masks, size=(output_height, output_width), mode="bilinear", align_corners=False
            )

            masks = pred_masks > 0.

            out_scores = scores_per_image.tolist()
            out_labels = labels_per_image.tolist()
            out_masks = [m for m in masks.cpu()]
        else:
            out_scores = []
            out_labels = []
            out_masks = []

        video_output = {
            "image_size": (output_height, output_width),
            "pred_scores": out_scores,
            "pred_labels": out_labels,
            "pred_masks": out_masks,
        }

        return video_output<|MERGE_RESOLUTION|>--- conflicted
+++ resolved
@@ -175,11 +175,7 @@
     def device(self):
         return self.pixel_mean.device
     
-<<<<<<< HEAD
-    def visualize_training(self, batched_inputs, outputs, image_size:Tuple[int], size0:int, size1:int):
-=======
     def tensorboard_visualization(self, batched_inputs, outputs, image_size:Tuple[int], size0:int, size1:int):
->>>>>>> 8d6f4d5e
         """
         A function used to visualize frames with ground truth annotations and 
         the predictions in tensorboard.
@@ -338,11 +334,7 @@
             if self.vis_period > 0:
                 storage = get_event_storage()
                 if storage.iter % self.vis_period == 0:
-<<<<<<< HEAD
-                    self.visualize_training(batched_inputs, outputs, images.image_sizes[0], size0, size1)
-=======
                     self.tensorboard_visualization(batched_inputs, outputs, images.image_sizes[0], size0, size1)
->>>>>>> 8d6f4d5e
                 
             if self.val_img_num != 0:
                 self.to_count_val_img_num = False
@@ -361,11 +353,7 @@
                 
             # visualize the prediction in a randomly picked validation img 
             if self.val_img_num_act == self.rand_img_num and self.val_img_num_act != 0:
-<<<<<<< HEAD
-                self.visualize_training(batched_inputs, outputs, images.image_sizes[0], size0, size1)
-=======
                 self.tensorboard_visualization(batched_inputs, outputs, images.image_sizes[0], size0, size1)
->>>>>>> 8d6f4d5e
             
             mask_cls_results = outputs["pred_logits"]
             mask_pred_results = outputs["pred_masks"]
